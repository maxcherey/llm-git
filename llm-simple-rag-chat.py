--- conflicted
+++ resolved
@@ -4,22 +4,7 @@
 import argparse
 import logging
 import json
-<<<<<<< HEAD
 from pathlib import Path
-=======
-
-from dotenv import load_dotenv
-from langchain_community.document_loaders import PyPDFLoader, TextLoader, UnstructuredMarkdownLoader
-from langchain.text_splitter import RecursiveCharacterTextSplitter
-from langchain_google_genai import GoogleGenerativeAIEmbeddings, ChatGoogleGenerativeAI
-from langchain_community.vectorstores import Chroma
-from langchain.chains import RetrievalQA
-from langchain.prompts import PromptTemplate
-import google.generativeai as genai
-from langchain_community.embeddings import HuggingFaceEmbeddings
-from langchain_google_genai import GoogleGenerativeAIEmbeddings
-import mlflow
->>>>>>> dd927c6c
 import pandas as pd
 from collections import defaultdict
 from datetime import datetime
@@ -106,7 +91,6 @@
 
     return parser.parse_args()
 
-<<<<<<< HEAD
 # Auto mode handler
 def process_auto_mode(qa_chain, questions_file, cache_dir, args):  
     # Load questions from JSON file
@@ -192,141 +176,6 @@
             "model": args.embedding_model,
             "mode": args.mode,
             "source_file": source_file
-=======
-
-def validate_model(model_name, required_capability):
-    available_models = []
-    model_found = False
-
-    for model in genai.list_models():
-        if required_capability in model.supported_generation_methods:
-            available_models.append(model.name)
-            if model.name == model_name:
-                model_found = True
-
-    if not model_found:
-        print(f"ERROR: Model '{model_name}' not found or doesn't support {required_capability}.")
-        print("Available models with this capability:")
-        for model in available_models:
-            print(f"  {model}")
-        return False
-    return True
-
-
-def setup_genai_environment():
-    print("Attempting to load .env...")
-    # Load environment variables
-    load_dotenv(override=True)  # Ensure it's loaded and overrides existing
-
-    api_key = os.getenv("GEMINI_API_KEY")
-
-    if api_key:
-        print("GEMINI_API_KEY loaded successfully!")
-        # Set the environment variable for Google embeddings
-        os.environ["GOOGLE_API_KEY"] = api_key
-    else:
-        print("GEMINI_API_KEY NOT loaded. Check .env file and path.")
-        sys.exit(1)  # Stop if no key
-
-    genai.configure(api_key=api_key)
-
-    return api_key
-
-
-# Function to create embeddings based on model type
-def create_embeddings(model_name, api_key=None):
-    if model_name.startswith("models/") or model_name.startswith("gemini"):  # Google embeddings
-        return GoogleGenerativeAIEmbeddings(
-            model=model_name,
-            api_key=api_key
-        )
-    else:  # HuggingFace embeddings
-        return HuggingFaceEmbeddings(model_name=model_name)
-
-
-# Auto mode handler
-def process_auto_mode(qa_chain, questions_file):
-    # Load questions from JSON file
-    with open(questions_file, 'r') as f:
-        data = json.load(f)
-
-    # Process each question
-    for question_data in data['questions']:
-        print(f"\nProcessing question: {question_data['question']}")
-
-        # Get answer from AI
-        response = qa_chain.invoke({"query": question_data['question']})
-        answer = response['result']
-
-        # Update the model_answer field
-        question_data['model_answer'] = answer
-
-        # Run evaluation
-        eval_results = evaluate_answer(
-            question_data['question'],
-            answer,
-            question_data['reference_answer'],
-            verbose=False,  # Don't print results in auto mode
-            weight=question_data['weight']
-        )
-
-        if eval_results:
-            # Update eval_results with the evaluation metrics
-            question_data['eval_results'] = {
-                "metrics": eval_results['metrics'],
-                "eval_table": eval_results['eval_table'].to_dict()
-            }
-
-            # Print summary metrics
-            metrics = eval_results['metrics']
-            print(f"Evaluation metrics: {metrics}")
-
-        # Save progress after each question
-        with open(questions_file, 'w') as f:
-            json.dump(data, f, indent=2)
-
-        print(f"Answer and evaluation saved for question {question_data['question'][:50]}...")
-        print(f"Evaluation metrics: {metrics}")
-
-    print("\nAll questions processed successfully!")
-
-def evaluate_answer(query, answer, reference_answer=None, verbose=True, weight=1.0):
-    if not reference_answer:
-        return None
-
-    # Prepare evaluation data
-    eval_data = pd.DataFrame({
-        "inputs": [query],
-        "ground_truth": [reference_answer],
-        "model_answer": [answer],
-        "weights": [weight]
-    })
-
-    # Run evaluation
-    with mlflow.start_run() as run:
-        evaluator = mlflow.evaluate(
-            data=eval_data,
-            targets="ground_truth",
-            predictions="model_answer",
-            model_type="question-answering",
-        )
-
-        # Get evaluation results
-        eval_table = evaluator.tables["eval_results_table"]
-        metrics = evaluator.metrics
-
-        if verbose:
-            print("\nEvaluation Results:")
-            print("-" * 50)
-            print(f"Exact Match Score: {metrics.get('exact_match/v1', 0.0)}")
-            print(f"Flesch-Kincaid Grade Level: {metrics.get('flesch_kincaid_grade_level/v1/mean', 0.0):.2f}")
-            print(f"ARI Grade Level: {metrics.get('ari_grade_level/v1/mean', 0.0):.2f}")
-            print("-" * 50)
-
-        return {
-            "metrics": metrics,
-            "eval_table": eval_table
->>>>>>> dd927c6c
         }
     }
     
@@ -518,7 +367,6 @@
         # Get reference answer for evaluation
         reference_answer = input("\nPlease provide the reference answer for evaluation (or press Enter to skip): ")
         if reference_answer:
-<<<<<<< HEAD
             eval_results = evaluate_answer(query, answer, reference_answer, cache_dir=cache_dir)
             
             # Add question data to session
@@ -537,168 +385,10 @@
                 metrics = eval_results['metrics']
                 print(f"\nEvaluation metrics: {metrics}")
 
-=======
-            evaluate_answer(query, answer, reference_answer)
-
-
-def list_models(args):
-    api_key = setup_genai_environment()
-    print("\nAvailable Google models:")
-    print("\nModels with generateContent capability:")
-    for model in genai.list_models():
-        if "generateContent" in model.supported_generation_methods:
-            print(f"  {model.name}")
-    print("\nModels with embedContent capability:")
-    for model in genai.list_models():
-        if "embedContent" in model.supported_generation_methods:
-            print(f"  {model.name}")
-
-
-def create_llm(args):
-    # Set up environment and get genai API key
-    api_key = setup_genai_environment()
-
-    # Validate models
-    reasoning_model_valid = validate_model(args.reasoning_model, "generateContent")
-
-    # Only validate embedding model if it's a Google model
-    if args.embedding_model.startswith("gemini"):
-        embedding_model_valid = validate_model(args.embedding_model, "embedContent")
-        if not embedding_model_valid:
-            print("Invalid embedding model specified. Exiting.")
-            sys.exit(1)
-    else:
-        embedding_model_valid = True
-        print("Using HuggingFace embeddings - skipping model validation")
-
-    if not reasoning_model_valid:
-        print("Invalid reasoning model specified. Exiting.")
-        sys.exit(1)
-
-
-    # Initialize the LLM with the validated model
-    print(f"Initializing LLM with model: {args.reasoning_model}")
-    llm = ChatGoogleGenerativeAI(
-        model=args.reasoning_model,
-        temperature=0.1,
-        google_api_key=api_key  # Explicitly pass the key
-    )
-
-    # Test the LLM
-    print("Testing LLM...")
-    try:
-        response = llm.invoke("What is the capital of France?")
-        print(f"LLM Response: {response.content}")
-    except Exception as e:
-        print(f"Error initializing or using LLM: {e}")
-        sys.exit(1)
-
-    return api_key, llm
-
-def load_documents(document_folder):
-    documents = []
-
-    print(f"Starting to load documents from: {document_folder}")
-
-    # Use os.walk to traverse through the main folder and all its subfolders
-    for dirpath, dirnames, filenames in os.walk(document_folder):
-        for filename in filenames:
-            file_path = os.path.join(dirpath, filename)
-
-            # Determine the correct loader based on file extension
-            if filename.endswith(".pdf"):
-                try:
-                    loader = PyPDFLoader(file_path)
-                    loaded_docs = loader.load()
-                    if loaded_docs is not None:
-                        documents.extend(loaded_docs)
-                    print(f"Loaded PDF: {file_path}")
-                except Exception as e:
-                    print(f"Error loading PDF {file_path}: {e}")
-            elif filename.endswith(".txt"):
-                try:
-                    loader = TextLoader(file_path, encoding='utf-8') # Specify encoding for text files
-                    loaded_docs = loader.load()
-                    if loaded_docs is not None:
-                        documents.extend(loaded_docs)
-                    print(f"Loaded TXT: {file_path}")
-                except Exception as e:
-                    print(f"Error loading TXT {file_path}: {e}")
-            elif filename.endswith(".md") or filename.endswith(".markdown"):
-                try:
-                    loader = UnstructuredMarkdownLoader(file_path)
-                    loaded_docs = loader.load()
-                    if loaded_docs is not None:
-                        documents.extend(loaded_docs)
-                    print(f"Loaded Markdown: {file_path}")
-                except Exception as e:
-                    print(f"Error loading Markdown {file_path}: {e}")
-            # Add more `elif` conditions here for other document types (e.g., .docx, .html)
-            # elif filename.endswith(".docx"):
-            #     try:
-            #         from langchain_community.document_loaders import UnstructuredWordDocumentLoader
-            #         loader = UnstructuredWordDocumentLoader(file_path)
-            #         loaded_docs = loader.load()
-            #         if loaded_docs is not None:
-            #             documents.extend(loaded_docs)
-            #         print(f"Loaded DOCX: {file_path}")
-            #     except Exception as e:
-            #         print(f"Error loading DOCX {file_path}: {e}")
-            else:
-                print(f"Skipping unsupported file type: {file_path}")
-
-    print(f"\nFinished loading. Total documents loaded: {len(documents)}")
-    return documents if documents else []
-
-def split_documents(documents, chunk_size=1000, chunk_overlap=200):
-    text_splitter = RecursiveCharacterTextSplitter(
-        chunk_size=chunk_size,
-        chunk_overlap=chunk_overlap,
-        length_function=len,
-        is_separator_regex=False,
-    )
-    return text_splitter.split_documents(documents)
-
-def build_rag_system(embedding_model, api_key, chunks, llm):
-    print(f"Initializing embeddings with model: {embedding_model}")
-
-    # Create embeddings instance
-    embeddings = create_embeddings(embedding_model, api_key)
-
-    # Create a Chroma vector store
-    vector_store = Chroma.from_documents(chunks, embeddings)
-    print("Vector store created.")
-
-    # Create retriever
-    retriever = vector_store.as_retriever(search_kwargs={"k": 3})
-
-    # Define custom prompt
-    template = """Use the following pieces of context to answer the user's question.
-If you don't know the answer, just say that you don't know, don't try to make up an answer.
-Keep the answer concise and to the point.
-
-Context: {context}
-
-Question: {question}
-
-Answer:"""
-    RAG_PROMPT = PromptTemplate(template=template, input_variables=["context", "question"])
-
-    # Build RAG chain
-    return RetrievalQA.from_chain_type(
-        llm=llm,
-        chain_type="stuff",
-        retriever=retriever,
-        return_source_documents=True,
-        chain_type_kwargs={"prompt": RAG_PROMPT}
-    )
->>>>>>> dd927c6c
-
 def main():
     args = parse_arguments()
 
     # Set up logging
-<<<<<<< HEAD
     logging.basicConfig(
         level=logging.DEBUG if args.verbose else logging.INFO,
         format='%(asctime)s - %(name)s - %(levelname)s - %(message)s',
@@ -707,24 +397,11 @@
         ]
     )
     logger = logging.getLogger(__name__)
-=======
-    if args.verbose is None:
-        level = logging.WARNING
-    else:
-        level = logging.DEBUG if args.verbose > 1 else logging.INFO
-    logging.basicConfig(level=level, format="%(asctime)s - %(levelname)6s - %(message)s")
-
-    if args.list_models:
-        list_models(args)
-        return
 
     # Validate documents folder
     if not os.path.exists(args.documents_folder) or not os.path.isdir(args.documents_folder) :
         print(f"Documents folder {args.documents_folder} does not exist or is not a directory. See the -d or --documents-folder option. Exiting.")
         return
-
-    api_key, llm = create_llm(args)
->>>>>>> dd927c6c
 
     # List models if requested
     if args.list_models:
@@ -732,7 +409,6 @@
         validate_model(args.embedding_model)
         return
 
-<<<<<<< HEAD
     # Analyze results if requested
     if args.analyze_results:
         from llm_simple_rag_chat.eval_utils import analyze_evaluation_results
@@ -756,14 +432,7 @@
     chunks, changed = load_and_cache_chunks(args.documents_folder, args.cache_dir)
     print(f"\nDocument chunks loaded. Changes detected: {changed}")
     
-=======
-    # Load and process documents
-    documents = load_documents(args.documents_folder)
-    chunks = split_documents(documents)
-
->>>>>>> dd927c6c
     # Create LLM and build RAG system
-
     qa_chain = build_rag_system(args.embedding_model, api_key, chunks, llm, args.cache_dir)
 
     # Run in selected mode
